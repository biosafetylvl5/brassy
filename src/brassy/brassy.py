"""
This module provides functionality to generate release notes from YAML files.
It reads YAML files, parses their content, and formats the parsed data into release notes in .rst format.
The release notes can be written to an output file.
"""

import argparse
import os
import rich.progress
import yaml
from datetime import datetime

import pygit2
from rich.console import Console
from rich.prompt import Confirm
from rich.traceback import install as install_rich_tracebacks
from rich_argparse import RichHelpFormatter

import brassy.settings_manager as settings_manager

Settings = settings_manager.get_settings("brassy")


def get_rich_opener(no_format=False):
    """
    Returns the appropriate opener function for rich progress bar.

    Args:
        no_format (bool, optional): If True, returns the opener function without any formatting.
            If False, returns the opener function with formatting. Defaults to False.

    Returns:
        function: The opener function for rich progress bar.
    """
    if no_format:
        return rich.progress.Progress().open
    else:
        return rich.progress.open


def get_parser():
    """
    Returns an ArgumentParser object with predefined arguments for generating release notes from YAML files.

    Returns:
        argparse.ArgumentParser: The ArgumentParser object with predefined arguments.
    """
    parser = argparse.ArgumentParser(
        description="Generate release notes from YAML files."
        + " Entries are sorted by order in yaml files, "
        + "and by order of yaml files provided via the command line.",
        formatter_class=RichHelpFormatter,
    )
    parser.add_argument(
        "-t",
        "--write-yaml-template",
        type=str,
        help="Write template YAML to provided file."
        + " If folder provided, place template in folder with current "
        + "git branch name as file name.",
        nargs="?",
        default=argparse.SUPPRESS,
    )
    parser.add_argument(
        "-c",
        "--get-changed-files",
        type=str,
        help="Print git tracked file changes against main."
        + " If directory provided, use that directories checked-out branch.",
        nargs="?",
        default=argparse.SUPPRESS,
    )
    parser.add_argument(
        "input_files_or_folders",
        type=str,
        nargs="*",
        help="The folder(s) containing YAML files and/or YAML files. "
        + "Folders will be searched recursively.",
    )
    parser.add_argument(
        "-r",
        "--release-version",
        type=str,
        default="[UNKNOWN]",
        help="Version number of the release. Default is '[UNKNOWN]'.",
        required=False,
        dest="version",
    )
    parser.add_argument(
        "-d",
        "--release-date",
        type=str,
        help="Date of the release. Default is current system time.",
        required=False,
    )
    parser.add_argument(
        "-nc",
        "--no-color",
        action="store_true",
        default=Settings.use_color,
        help="Disable text formatting for CLI output.",
    )
    parser.add_argument(
        "-p",
        "--prefix-file",
        type=str,
        help="A header file to prepend to the release notes.",
    )
    parser.add_argument(
        "-s",
        "--suffix-file",
        type=str,
        help="A footer file to suffix to the release notes.",
    )
    parser.add_argument(
        "-o", "--output-file", type=str, help="The output file for release notes."
    )
    if Settings.default_yaml_path:
        yaml_path = os.path.join(".", Settings.default_yaml_path)
    else:
        yaml_path = "."
    parser.add_argument(
        "-yd",
        "--yaml-dir",
        type=str,
        help="Directory to write yaml files to",
        default=yaml_path,
    )
    parser.add_argument(
        "--output-to-console",
        action="store_true",
        default=False,
        help="Write generated release notes to console.",
    )
    parser.add_argument(
        "-nr", "--no-rich", action="store_true", help="Disable rich text output"
    )
    parser.add_argument("-q", "--quiet", action="store_true", help="Only output errors")
    parser.add_argument(
<<<<<<< HEAD
        "-p", "--prune", action="store_true", help="Prune provided files, do not build"
=======
        "--init", action="store_true", help="Initialize brassy", default=False
>>>>>>> 61456118
    )
    return parser


def parse_arguments():
    """
    Parse command line arguments for input folder and output file.

    Returns
    -------
    argparse.Namespace
        Parsed arguments containing input_folder and output_file.
    """
    parser = get_parser()
    return parser.parse_args(), parser


def exit_on_invalid_arguments(args, parser, console):
    """
    Validate the argparse arguments.

    This function validates the provided argparse arguments to ensure
    that the required input files/folders and output file are provided.
    If arguments are invalid, it prints an error message and exits the program.

    Parameters
    ----------
    args : argparse.Namespace
        Parsed arguments.

    parser : argparse.ArgumentParser
        The ArgumentParser object used to parse the command-line arguments.
    """
    if bool(args.input_files_or_folders) or "get_changed_files" in args or args.init:
        return

    if "write_yaml_template" in args:
        return

    console.print("[bold red]Invalid arguments.\n")
    parser.print_help()
    exit(1)


def get_yaml_template_path(file_path_arg, working_dir=os.getcwd()):
    """
    Returns the path of the YAML template file based on the given file path argument.

    Args:
        file_path_arg (str): The file path argument provided by the user.

    Returns:
        str: The path of the YAML template file.

    """
    if file_path_arg is None:
        filename = f"{get_current_git_branch()}.yaml"
        return os.path.join(working_dir, filename)
    if not (file_path_arg.endswith(".yaml") or file_path_arg.endswith(".yml")):
        return os.path.join(working_dir, file_path_arg + ".yaml")
    return os.join(working_dir, file_path_arg)


def create_blank_template_yaml_file(file_path_arg, console, working_dir="."):
    """
    Create a blank YAML file with default categories.

    Parameters
    ----------
    file_path : str
        Path to the output YAML file.
    """
    default_yaml = {
        category: [
            {
                "title": "",
                "description": "",
                "files": {change: [""] for change in Settings.valid_changes},
                "related-issue": {"number": 0, "repo_url": ""},
                # in time, extract from the first and last commit
                "date": {"start": None, "finish": None},
            }
        ]
        for category in Settings.change_categories
    }
    try:
        yaml_template_path = get_yaml_template_path(file_path_arg, working_dir)
    except pygit2.GitError:
        console.print(
            "[bold red]Could not find a git repo. Please run in a "
            + "git repo or pass a file path for the yaml template "
            + "(eg '-t /path/to/file.yaml')."
        )
        exit(1)
    with open(yaml_template_path, "w") as file:
        yaml.dump(default_yaml, file, sort_keys=False, default_flow_style=False)


def get_git_status(repo_path="."):
    """
    Retrieves the status of files in the given Git repository.

    Parameters:
    repo_path (str): The path to the Git repository. Defaults to the current directory.

    Returns:
    dict: A dictionary with keys 'added', 'modified', 'deleted', and 'renamed',
          each containing a list of file paths that match the respective status.
    """

    # Open the repository
    repo = pygit2.Repository(".")

    # Get the current branch reference
    current_branch = repo.head

    # Get the main branch reference
    main_branch = repo.branches["main"]

    # Get the commit objects
    current_commit = repo[current_branch.target]
    main_commit = repo[main_branch.target]

    # Get the diff between the current commit and the main branch commit
    diff = repo.diff(main_commit, current_commit)

    # Prepare dictionaries to store file statuses
    status = {
        "added": [],
        "modified": [],
        "deleted": [],
        "moved": [],
    }

    # Process the diff
    for delta in diff.deltas:
        if delta.status == pygit2.GIT_DELTA_ADDED:
            status["added"].append(delta.new_file.path)
        elif delta.status == pygit2.GIT_DELTA_MODIFIED:
            status["modified"].append(delta.new_file.path)
        elif delta.status == pygit2.GIT_DELTA_DELETED:
            status["deleted"].append(delta.old_file.path)
        elif delta.status == pygit2.GIT_DELTA_RENAMED:
            status["moved"].append((delta.old_file.path, delta.new_file.path))

    return {
        "added": status["added"],
        "modified": status["modified"],
        "deleted": status["deleted"],
        "moved": status["moved"],
    }


def print_out_git_changed_files(console, repo_path="."):
    status = get_git_status(repo_path=".")
    for entry in status:
        console.print(f"    {entry}:")
        for file in status[entry]:
            console.print(f"      - '{file}'")


def find_duplicate_titles(data):
    """
    Check if there are any duplicate titles in dictionaries of lists of dictionaries.

    Args:
        data (dict): A dictionary containing lists of dictionaries with items
         indexed by "title".

    Returns:
        bool: True if there are duplicate "title" values, False otherwise.
    """
    titles = [entry["title"] for category in data for entry in data[category]]
    return not len(set(titles)) == len(titles)


def value_error_on_invalid_yaml(content, file_path):
    """
    Check if the YAML content follows the correct schema.

    Parameters
    ----------
    content : dict
        Parsed content of the YAML file.
    file_path : str
        Path to the YAML file.

    Raises
    ------
    ValueError
        If the YAML content does not follow the correct schema.
    """
    if content is None:
        raise ValueError(f"No valid brassy-related YAML. Please populate {file_path}")
    for category, entries in content.items():
        if not isinstance(entries, list):
            raise ValueError(
                f"Invalid YAML content in file {file_path}. "
                + f"Entries for category '{category}' must be a list."
            )

        for entry in entries:
            if not isinstance(entry, dict):
                raise ValueError(
                    f"Invalid YAML content in file {file_path}. "
                    + "Entry in category '{category}' must be a dictionary."
                )
            if not all([k in Settings.valid_fields for k in entry.keys()]):
                raise ValueError(
                    f"Invalid YAML content in file {file_path}. "
                    + f"Entry in category '{category}' must only have "
                    + ", ".join(Settings.valid_fields[:-1])
                    + f" and/or {Settings.valid_fields[-1]} "
                    + "keys."
                )
            if "files" in entry.keys():
                for change in entry["files"]:
                    if isinstance(change, dict):
                        raise TypeError(
                            f"Invalid YAML content in file {file_path}. "
                            + f"Entry in category '{category}' must only have "
                            + "strings representing the type of change."
                            + f" Got {change}."
                        )
                    if not change in Settings.valid_changes:
                        raise ValueError(
                            f"Invalid YAML content in file {file_path}. "
                            + f"Entry in category '{category}' must only have ("
                            + ", ".join(Settings.valid_changes)
                            + f") in 'files' key. Got {change}."
                        )
            else:
                raise ValueError(
                    f"Invalid YAML content in file {file_path}. "
                    + f"Entry in category '{category}' must have 'files' key."
                )


def read_yaml_files(input_files, rich_open):
    """
    Read and parse the given list of YAML files.

    Parameters
    ----------
    input_files : list
        List of paths to the YAML files.

    Returns
    -------
    dict
        Parsed content of all YAML files categorized by type of change.

    Examples
    --------
    >>> read_yaml_files(["file1.yaml", "file2.yaml"])
    {'bug-fix': [
        {'title': 'fixed explosions',
          'description': 'This fixed the explosion mechanism'},
        {'title': 'fixed cats not being cute',
          'description': 'This made the cats WAY cuter'}
        ]
    }
    """
    data = {}
    for file_path in input_files:
        with rich_open(file_path, "r", description=f"Reading {file_path}") as file:
            content = yaml.safe_load(file)
            value_error_on_invalid_yaml(content, file_path)
            for category, entries in content.items():
                entries = [
                    entry
                    for entry in entries
                    if not (entry["title"] == "" or entry["description"] == "")
                ]
                if category not in data and len(entries) > 0:
                    data[category] = []
                if len(entries) > 0:
                    data[category].extend(entries)
    return data


def format_files_changed_entry(detailed, entry):
    files_changed = "::\n\n"
    for change_type in entry["files"]:
        files_changed += "".join(
            [
                f"    {change_type}: {file}\n"
                for file in filter(lambda x: not x == "", entry["files"][change_type])
            ]
        )
    return files_changed


def format_release_notes(data, version, release_date=None):
    """
    Format the parsed YAML data into release notes in .rst format.

    Parameters
    ----------
    data : dict
        Parsed content of YAML files.
    version : str, optional
        Version number of the release, by default '1.1'.
    release_date : str, optional
        Release date, by default None, which uses today's date.

    Returns
    -------
    str
        Formatted release notes in .rst format.
    """
    if release_date is None:
        release_date = datetime.now().strftime("%Y-%m-%d")

    header = f"Version {version} ({release_date})\n"
    header = header + ("*" * (len(header) - 1)) + ("\n" * 2)
    summary = ""
    detailed = ""

    for category, entries in data.items():
        detailed += f"{category.capitalize()}\n" + "=" * len(category) + "\n\n"
        for entry in entries:
            title = entry["title"]
            description = entry["description"]
            if title == "":
                title = Settings.default_title
            if description == "":
                description = Settings.default_description

            summary += f" * *{category.capitalize()}*: {title}\n"

            detailed += f"{title}\n" + "-" * len(title) + "\n\n"
            detailed += f"{description}\n\n"

            if "files" in entry:
                detailed += format_files_changed_entry(detailed, entry)
            detailed += "\n"

    return header + summary + "\n" + detailed[:-1]


def get_yaml_files_from_input(input_files_or_folders):
    """
    Get a list of YAML files from the given input files or folders.

    Parameters
    ----------
    input_files_or_folders : list
        List of paths to input files or folders.

    Returns
    -------
    list
        List of paths to YAML files.

    Raises
    ------
    ValueError
        If a file is not a YAML file or if no YAML files are found in a directory.
    """
    yaml_files = []
    for path in input_files_or_folders:
        if os.path.isfile(path):
            if not path.endswith(".yaml") or path.endswith(".yml"):
                raise ValueError(f"File {path} is not a YAML file.")
            yaml_files.append(path)
        elif os.path.isdir(path):
            dir_yaml_files = []
            for root, dirs, files in os.walk(path):
                for file in files:
                    if file.endswith(".yaml") or file.endswith(".yml"):
                        dir_yaml_files.append(os.path.join(root, file))
            if len(dir_yaml_files) == 0:
                raise ValueError(f"No YAML files found in directory {path}.")
            yaml_files.extend(dir_yaml_files)
        else:
            raise FileNotFoundError(path)
    return yaml_files


def write_output_file(output_file, content):
    """
    Write the formatted release notes to the output file.

    Parameters
    ----------
    output_file : str
        Path to the output .rst file.
    content : str
        Formatted release notes.
    """
    with open(output_file, "w") as file:
        file.write(content)


def get_current_git_branch():
    """
    Get the current git branch name.

    Returns
    -------
    str
        The name of the current git branch.
    """
    repo = pygit2.Repository(".")
    return repo.head.shorthand


def add_header_footer(content, rich_open, header_file=None, footer_file=None):
    """
    Adds a header and/or footer to the given content.

    Args:
        content (str): The content to which the header and/or footer will be added.
        rich_open (function): A function used to open files.
        header_file (str, optional): The file containing the header content. Defaults to None.
        footer_file (str, optional): The file containing the footer content. Defaults to None.

    Returns:
        str: The content with the header and/or footer added.
    """

    def getFile(file):
        with rich_open(file, "r", description=f"Reading {file}") as file:
            return file.read()

    if header_file:
        content = getFile(header_file) + "\n" + content
    if footer_file:
        content = content + "\n" + getFile(footer_file)
    return content


def build_release_notes(
    input_files_or_folders,
    console,
    rich_open,
    version=None,
    release_date=None,
    header_file=None,
    footer_file=None,
    working_dir=".",
):
    """
    Build release notes from YAML data.

    Parameters
    ----------
    data : dict
        Parsed content of YAML files.
    version : str, optional
        Version number of the release, by default '1.1'.
    release_date : str, optional
        Release date, by default None, which uses today's date.
    header_file : str, optional
        A header file to prepend to the release notes.
    footer_file : str, optional
        A footer file to suffix to the release notes.

    Returns
    -------
    str
        Formatted release notes in .rst format.
    """
    try:
        yaml_files = get_yaml_files_from_input(
            [os.path.join(working_dir, path) for path in input_files_or_folders]
        )
    except FileNotFoundError as e:
        console.print(f"[red]Invalid file or directory: [bold]{e}[/]")
        exit(1)
    except ValueError as e:
        console.print(f"[red]{e}")
        exit(1)
    try:
        data = read_yaml_files(yaml_files, rich_open)
    except (ValueError, TypeError) as e:
        console.print(f"[red]{e}")
        exit(1)
    content = format_release_notes(data, version=version)
    content = add_header_footer(
        content, rich_open, header_file=header_file, footer_file=footer_file
    )
    return content


def setup_console(no_format=False, quiet=False):
    """
    Set up and return the console for printing messages.

    Args:
        no_format (bool, optional): Whether to disable formatting. Defaults to False.
        quiet (bool, optional): Whether to suppress console output. Defaults to False.

    Returns:
        Console: The configured rich console object.
    """
    if not no_format:
        install_rich_tracebacks()
    console = Console(quiet=quiet, no_color=(no_format or quiet))
    return console


def init():
    conf_files = [
        settings_manager.get_site_config_file_path("brassy"),
        settings_manager.get_user_config_file_path("brassy"),
    ]
    for conf_file in conf_files:
        settings_manager.create_config_file(conf_file)
    if Confirm.ask("Do you want to create a project config file?"):
        settings_manager.create_config_file(
            settings_manager.get_project_config_file_path("brassy")
        )


def run_from_CLI():
    """
    Main function to generate release notes from YAML files and write to an output file.
    """
    args, parser = parse_arguments()

    console = setup_console(args.no_rich, args.quiet)
    rich_open = get_rich_opener(args.no_rich or args.quiet)

    exit_on_invalid_arguments(args, parser, console)
<<<<<<< HEAD
    if args.prune:
        pass
        # prune lol
    elif "write_yaml_template" in args:
        create_blank_template_yaml_file(args.write_yaml_template, console)
=======

    if args.init:
        init()
        exit(0)
    if "write_yaml_template" in args:
        create_blank_template_yaml_file(
            args.write_yaml_template,
            console,
            working_dir=args.yaml_dir,
        )
>>>>>>> 61456118
    elif "get_changed_files" in args:
        print_out_git_changed_files(console, repo_path=args.get_changed_files)
    elif args.input_files_or_folders:
        content = build_release_notes(
            args.input_files_or_folders,
            console,
            rich_open,
            version=args.version,
            release_date=args.release_date,
            header_file=args.prefix_file,
            footer_file=args.suffix_file,
            working_dir=args.yaml_dir,
        )
        if args.output_file:
            write_output_file(args.output_file, content)
            if not args.quiet:
                console.print(f"[green]Wrote release notes to {args.output_file}")
        else:
            if not args.quiet:
                console.print(
                    f"[green]Release notes built successfully. No output file provided."
                )
        if args.output_to_console:
            console.print(content)

    else:
        parser.print_help()


if __name__ == "__main__":
    run_from_CLI()<|MERGE_RESOLUTION|>--- conflicted
+++ resolved
@@ -137,11 +137,10 @@
     )
     parser.add_argument("-q", "--quiet", action="store_true", help="Only output errors")
     parser.add_argument(
-<<<<<<< HEAD
         "-p", "--prune", action="store_true", help="Prune provided files, do not build"
-=======
+    )
+    parser.add_argument(
         "--init", action="store_true", help="Initialize brassy", default=False
->>>>>>> 61456118
     )
     return parser
 
@@ -668,24 +667,18 @@
     rich_open = get_rich_opener(args.no_rich or args.quiet)
 
     exit_on_invalid_arguments(args, parser, console)
-<<<<<<< HEAD
-    if args.prune:
+    if args.init:
+        init()
+        exit(0)
+    elif args.prune:
         pass
         # prune lol
     elif "write_yaml_template" in args:
-        create_blank_template_yaml_file(args.write_yaml_template, console)
-=======
-
-    if args.init:
-        init()
-        exit(0)
-    if "write_yaml_template" in args:
         create_blank_template_yaml_file(
             args.write_yaml_template,
             console,
             working_dir=args.yaml_dir,
         )
->>>>>>> 61456118
     elif "get_changed_files" in args:
         print_out_git_changed_files(console, repo_path=args.get_changed_files)
     elif args.input_files_or_folders:
